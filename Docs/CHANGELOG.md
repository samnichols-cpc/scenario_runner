--- conflicted
+++ resolved
@@ -10,10 +10,8 @@
 
 ## Latest Changes
 ### :rocket: New Features
-<<<<<<< HEAD
 * Added a logging functionality to the manual control that allows to write the ego vehicle's commands to a .json file. This file can also be used to playback the ego actions via the manual control.
 * Added a socket to scenario_runner to ensure a deterministic behavior for agents outside routes. Check *game_loop* at *manual_control.py* to see how to use it.
-=======
 * Added support for Jenkins CI pipelines doing automated testing and docker images creation. It builds docker images for Scenario Runner, tags them with the commit id that triggers the pipeline, and stores those images into a shared Elastic Container Registry. 
 * **Very important:** CarlaActorPool has been removed and all its functions moved to the CarlaDataProvider:
     - The spawning functions have been refactored. All the *setup* functions have been removed, and its functionalities moved to their *request* counterparts. For example, previously *request_new_actor* just called *setup_actor*, but now *setup_actor* no longer exists, and the spawning is done via *request_new_actor*. They have also been unified and are now more consistent.
@@ -21,7 +19,6 @@
 * The BackgroundActivity functionality has been unchanged but some tweaks have been made, fixing a previous patch. As a result, the *amount* parameter at *ActorConfigurationData* has been removed.
 * Remade how ScenarioRunner reads the scenarios files. It now reads all scenarios inside the *srunner/scenarios* folder without needing to import them. Scenarios outside that folder will still need the *--additionalScenario* argument.
 * The new weather parameters (related to fog) are now correctly read when running scenarios outside routes.
->>>>>>> 21e58cae
 * Enable weather animation during scenario execution (requires ephem pip package)
 * OpenSCENARIO support:
     - Added support for controllers and provided default implementations for vehicles and pedestrians. This required changing the handling of actors, which results in that now all actors are controlled by an OSC controller.
