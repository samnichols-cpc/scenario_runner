#!/usr/bin/env python

# Copyright (c) 2018-2020 Intel Corporation
#
# This work is licensed under the terms of the MIT license.
# For a copy, see <https://opensource.org/licenses/MIT>.

"""
This module provides all frequently used data from CARLA via
local buffers to avoid blocking calls to CARLA
"""

from __future__ import print_function

import math
import random
import re
from six import iteritems

import carla


def calculate_velocity(actor):
    """
    Method to calculate the velocity of a actor
    """
    velocity_squared = actor.get_velocity().x**2
    velocity_squared += actor.get_velocity().y**2
    return math.sqrt(velocity_squared)


class CarlaDataProvider(object):  # pylint: disable=too-many-public-methods

    """
    This class provides access to various data of all registered actors
    It buffers the data and updates it on every CARLA tick

    Currently available data:
    - Absolute velocity
    - Location
    - Transform

    Potential additions:
    - Acceleration


    In addition it provides access to the map and the transform of all traffic lights
    """

    _actor_velocity_map = dict()
    _actor_location_map = dict()
    _actor_transform_map = dict()
    _traffic_light_map = dict()
    _map = None
    _world = None
    _sync_flag = False
    _ego_vehicle_route = None

    @staticmethod
    def register_actor(actor):
        """
        Add new actor to dictionaries
        If actor already exists, throw an exception
        """
        if actor in CarlaDataProvider._actor_velocity_map:
            raise KeyError(
                "Vehicle '{}' already registered. Cannot register twice!".format(actor.id))
        else:
            CarlaDataProvider._actor_velocity_map[actor] = 0.0

        if actor in CarlaDataProvider._actor_location_map:
            raise KeyError(
                "Vehicle '{}' already registered. Cannot register twice!".format(actor.id))
        else:
            CarlaDataProvider._actor_location_map[actor] = None

        if actor in CarlaDataProvider._actor_transform_map:
            raise KeyError(
                "Vehicle '{}' already registered. Cannot register twice!".format(actor.id))
        else:
            CarlaDataProvider._actor_transform_map[actor] = None

    @staticmethod
    def register_actors(actors):
        """
        Add new set of actors to dictionaries
        """
        for actor in actors:
            CarlaDataProvider.register_actor(actor)

    @staticmethod
    def on_carla_tick():
        """
        Callback from CARLA
        """
        for actor in CarlaDataProvider._actor_velocity_map:
            if actor is not None and actor.is_alive:
                CarlaDataProvider._actor_velocity_map[actor] = calculate_velocity(actor)

        for actor in CarlaDataProvider._actor_location_map:
            if actor is not None and actor.is_alive:
                CarlaDataProvider._actor_location_map[actor] = actor.get_location()

        for actor in CarlaDataProvider._actor_transform_map:
            if actor is not None and actor.is_alive:
                CarlaDataProvider._actor_transform_map[actor] = actor.get_transform()

        world = CarlaDataProvider._world
        if world is None:
            print("WARNING: CarlaDataProvider couldn't find the world")
        else:
            CarlaDataProvider._sync_flag = world.get_settings().synchronous_mode

    @staticmethod
    def get_velocity(actor):
        """
        returns the absolute velocity for the given actor
        """
        for key in CarlaDataProvider._actor_velocity_map:
            if key.id == actor.id:
                return CarlaDataProvider._actor_velocity_map[key]

        # We are intentionally not throwing here
        # This may cause exception loops in py_trees
        print('{}.get_velocity: {} not found!' .format(__name__, actor))
        return 0.0

    @staticmethod
    def get_location(actor):
        """
        returns the location for the given actor
        """
        for key in CarlaDataProvider._actor_location_map:
            if key.id == actor.id:
                return CarlaDataProvider._actor_location_map[key]

        # We are intentionally not throwing here
        # This may cause exception loops in py_trees
        print('{}.get_location: {} not found!' .format(__name__, actor))
        return None

    @staticmethod
    def get_transform(actor):
        """
        returns the transform for the given actor
        """
        for key in CarlaDataProvider._actor_transform_map:
            if key.id == actor.id:
                return CarlaDataProvider._actor_transform_map[key]

        # We are intentionally not throwing here
        # This may cause exception loops in py_trees
        print('{}.get_transform: {} not found!' .format(__name__, actor))
        return None

    @staticmethod
    def prepare_map():
        """
        This function set the current map and loads all traffic lights for this map to
        _traffic_light_map
        """
        if CarlaDataProvider._map is None:
            CarlaDataProvider._map = CarlaDataProvider._world.get_map()

        # Parse all traffic lights
        CarlaDataProvider._traffic_light_map.clear()
        for traffic_light in CarlaDataProvider._world.get_actors().filter('*traffic_light*'):
            if traffic_light not in CarlaDataProvider._traffic_light_map.keys():
                CarlaDataProvider._traffic_light_map[traffic_light] = traffic_light.get_transform()
            else:
                raise KeyError(
                    "Traffic light '{}' already registered. Cannot register twice!".format(traffic_light.id))

    @staticmethod
    def get_world():
        """
        Return world
        """
        return CarlaDataProvider._world

    @staticmethod
    def is_sync_mode():
        """
        @return true if syncronuous mode is used
        """
        return CarlaDataProvider._sync_flag

    @staticmethod
    def set_world(world):
        """
        Set the world and world settings
        """
        CarlaDataProvider._world = world
        settings = world.get_settings()
        CarlaDataProvider._sync_flag = settings.synchronous_mode
        CarlaDataProvider._map = CarlaDataProvider._world.get_map()

    @staticmethod
    def get_map(world=None):
        """
        Get the current map
        """
        if CarlaDataProvider._map is None:
            if world is None:
                if CarlaDataProvider._world is None:
                    raise ValueError("class member \'world'\' not initialized yet")
                else:
                    CarlaDataProvider._map = CarlaDataProvider._world.get_map()
            else:
                CarlaDataProvider._map = world.get_map()

        return CarlaDataProvider._map

    @staticmethod
    def annotate_trafficlight_in_group(traffic_light):
        """
        Get dictionary with traffic light group info for a given traffic light
        """
        dict_annotations = {'ref': [], 'opposite': [], 'left': [], 'right': []}

        # Get the waypoints
        ref_location = CarlaDataProvider.get_trafficlight_trigger_location(traffic_light)
        ref_waypoint = CarlaDataProvider.get_map().get_waypoint(ref_location)
        ref_yaw = ref_waypoint.transform.rotation.yaw

        group_tl = traffic_light.get_group_traffic_lights()

        for target_tl in group_tl:
            if traffic_light.id == target_tl.id:
                dict_annotations['ref'].append(target_tl)
            else:
                # Get the angle between yaws
                target_location = CarlaDataProvider.get_trafficlight_trigger_location(target_tl)
                target_waypoint = CarlaDataProvider.get_map().get_waypoint(target_location)
                target_yaw = target_waypoint.transform.rotation.yaw

                diff = (target_yaw - ref_yaw) % 360

                if diff > 330:
                    continue
                elif diff > 225:
                    dict_annotations['right'].append(target_tl)
                elif diff > 135.0:
                    dict_annotations['opposite'].append(target_tl)
                elif diff > 30:
                    dict_annotations['left'].append(target_tl)

        return dict_annotations

    @staticmethod
    def get_trafficlight_trigger_location(traffic_light):    # pylint: disable=invalid-name
        """
        Calculates the yaw of the waypoint that represents the trigger volume of the traffic light
        """
        def rotate_point(point, angle):
            """
            rotate a given point by a given angle
            """
            x_ = math.cos(math.radians(angle)) * point.x - math.sin(math.radians(angle)) * point.y
            y_ = math.sin(math.radians(angle)) * point.x - math.cos(math.radians(angle)) * point.y

            return carla.Vector3D(x_, y_, point.z)

        base_transform = traffic_light.get_transform()
        base_rot = base_transform.rotation.yaw
        area_loc = base_transform.transform(traffic_light.trigger_volume.location)
        area_ext = traffic_light.trigger_volume.extent

        point = rotate_point(carla.Vector3D(0, 0, area_ext.z), base_rot)
        point_location = area_loc + carla.Location(x=point.x, y=point.y)

        return carla.Location(point_location.x, point_location.y, point_location.z)

    @staticmethod
    def update_light_states(ego_light, annotations, states, freeze=False, timeout=1000000000):
        """
        Update traffic light states
        """
        reset_params = []

        for state in states:
            relevant_lights = []
            if state == 'ego':
                relevant_lights = [ego_light]
            else:
                relevant_lights = annotations[state]
            for light in relevant_lights:
                prev_state = light.get_state()
                prev_green_time = light.get_green_time()
                prev_red_time = light.get_red_time()
                prev_yellow_time = light.get_yellow_time()
                reset_params.append({'light': light,
                                     'state': prev_state,
                                     'green_time': prev_green_time,
                                     'red_time': prev_red_time,
                                     'yellow_time': prev_yellow_time})

                light.set_state(states[state])
                if freeze:
                    light.set_green_time(timeout)
                    light.set_red_time(timeout)
                    light.set_yellow_time(timeout)

        return reset_params

    @staticmethod
    def reset_lights(reset_params):
        """
        Reset traffic lights
        """
        for param in reset_params:
            param['light'].set_state(param['state'])
            param['light'].set_green_time(param['green_time'])
            param['light'].set_red_time(param['red_time'])
            param['light'].set_yellow_time(param['yellow_time'])

    @staticmethod
    def get_next_traffic_light(actor, use_cached_location=True):
        """
        returns the next relevant traffic light for the provided actor
        """

        CarlaDataProvider.prepare_map()

        if not use_cached_location:
            location = actor.get_transform().location
        else:
            location = CarlaDataProvider.get_location(actor)

        waypoint = CarlaDataProvider.get_map().get_waypoint(location)
        # Create list of all waypoints until next intersection
        list_of_waypoints = []
        while waypoint and not waypoint.is_intersection:
            list_of_waypoints.append(waypoint)
            waypoint = waypoint.next(2.0)[0]

        # If the list is empty, the actor is in an intersection
        if not list_of_waypoints:
            return None

        relevant_traffic_light = None
        distance_to_relevant_traffic_light = float("inf")

        for traffic_light in CarlaDataProvider._traffic_light_map:
            if hasattr(traffic_light, 'trigger_volume'):
                tl_t = CarlaDataProvider._traffic_light_map[traffic_light]
                transformed_tv = tl_t.transform(traffic_light.trigger_volume.location)
                distance = carla.Location(transformed_tv).distance(list_of_waypoints[-1].transform.location)

                if distance < distance_to_relevant_traffic_light:
                    relevant_traffic_light = traffic_light
                    distance_to_relevant_traffic_light = distance

        return relevant_traffic_light

    @staticmethod
    def set_ego_vehicle_route(route):
        """
        Set the route of the ego vehicle

        @todo extend ego_vehicle_route concept to support multi ego_vehicle scenarios
        """
        CarlaDataProvider._ego_vehicle_route = route

    @staticmethod
    def get_ego_vehicle_route():
        """
        returns the currently set route of the ego vehicle
        Note: Can be None
        """
        return CarlaDataProvider._ego_vehicle_route

    @staticmethod
    def find_weather_presets():
        """
        Get weather presets from CARLA
        """
        rgx = re.compile('.+?(?:(?<=[a-z])(?=[A-Z])|(?<=[A-Z])(?=[A-Z][a-z])|$)')
        name = lambda x: ' '.join(m.group(0) for m in rgx.finditer(x))
        presets = [x for x in dir(carla.WeatherParameters) if re.match('[A-Z].+', x)]
        return [(getattr(carla.WeatherParameters, x), name(x)) for x in presets]

    @staticmethod
    def cleanup():
        """
        Cleanup and remove all entries from all dictionaries
        """
        CarlaDataProvider._actor_velocity_map.clear()
        CarlaDataProvider._actor_location_map.clear()
        CarlaDataProvider._actor_transform_map.clear()
        CarlaDataProvider._traffic_light_map.clear()
        CarlaDataProvider._map = None
        CarlaDataProvider._world = None
        CarlaDataProvider._sync_flag = False
        CarlaDataProvider._ego_vehicle_route = None


class CarlaActorPool(object):

    """
    The CarlaActorPool caches all scenario relevant actors.
    It works similar to a singelton.

    An actor can be created via "request_actor", and access
    is possible via "get_actor_by_id".

    Using CarlaActorPool, actors can be shared between scenarios.
    """
    _client = None
    _world = None
    _carla_actor_pool = dict()
    _spawn_points = None
    _spawn_index = 0
    _blueprint_library = None

    @staticmethod
    def set_client(client):
        """
        Set the CARLA client
        """
        CarlaActorPool._client = client

    @staticmethod
    def get_client():
        """
        Get the CARLA client
        """
        return CarlaActorPool._client

    @staticmethod
    def set_world(world):
        """
        Set the CARLA world
        """
        CarlaActorPool._world = world
        CarlaActorPool._blueprint_library = world.get_blueprint_library()
        CarlaActorPool.generate_spawn_points()

    @staticmethod
    def get_actors():
        """
        Return list of actors and their ids

        Note: iteritems from six is used to allow compatibility with Python 2 and 3
        """
        return iteritems(CarlaActorPool._carla_actor_pool)

    @staticmethod
    def generate_spawn_points():
        """
        Generate spawn points for the current map
        """
        spawn_points = list(CarlaDataProvider.get_map(CarlaActorPool._world).get_spawn_points())
        random.shuffle(spawn_points)
        CarlaActorPool._spawn_points = spawn_points
        CarlaActorPool._spawn_index = 0

    @staticmethod
    def create_blueprint(model, rolename='scenario', hero=False, autopilot=False, color=None, actor_category="car"):
        """
        Function to setup the most relevant actor parameters,
        incl. spawn point and vehicle model.
        """

        _actor_blueprint_categories = {
            'car': 'vehicle.tesla.model3',
            'van': 'vehicle.volkswagen.t2',
            'truck': 'vehicle.carlamotors.carlacola',
            'trailer': '',
            'semitrailer': '',
            'bus': 'vehicle.volkswagen.t2',
            'motorbike': 'vehicle.kawasaki.ninja',
            'bicycle': 'vehicle.diamondback.century',
            'train': '',
            'tram': '',
            'pedestrian': 'walker.pedestrian.0001',
        }

        # Get vehicle by model
        try:
            blueprint = random.choice(CarlaActorPool._blueprint_library.filter(model))
        except IndexError:
            # The model is not part of the blueprint library. Let's take a default one for the given category
            bp_filter = "vehicle.*"
            new_model = _actor_blueprint_categories[actor_category]
            if new_model != '':
                bp_filter = new_model
            print("WARNING: Actor model {} not available. Using instead {}".format(model, new_model))
            blueprint = random.choice(CarlaActorPool._blueprint_library.filter(bp_filter))

        if color:
            if not blueprint.has_attribute('color'):
                print(
                    "WARNING: Cannot set Color ({}) for actor {} due to missing blueprint attribute".format(
                        color, blueprint.id))
            else:
                default_color_rgba = blueprint.get_attribute('color').as_color()
                default_color = '({}, {}, {})'.format(default_color_rgba.r, default_color_rgba.g, default_color_rgba.b)
                try:
                    blueprint.set_attribute('color', color)
                except ValueError:
                    # Color can't be set for this vehicle
                    print("WARNING: Color ({}) cannot be set for actor {}. Using instead: ({})".format(
                        color, blueprint.id, default_color))
                    blueprint.set_attribute('color', default_color)

        # is it a pedestrian? -> make it mortal
        if blueprint.has_attribute('is_invincible'):
            blueprint.set_attribute('is_invincible', 'false')

        if autopilot:
            blueprint.set_attribute('role_name', 'autopilot')
        else:
            blueprint.set_attribute('role_name', rolename)

        return blueprint

    @staticmethod
    def handle_actor_batch(batch):
        """
        Forward a CARLA command batch to spawn actors to CARLA, and gather the responses

        returns list of actors on success, none otherwise
        """

        actors = []

        sync_mode = CarlaDataProvider.is_sync_mode()

        if CarlaActorPool._client and batch is not None:
            responses = CarlaActorPool._client.apply_batch_sync(batch, sync_mode)
        else:
            return None

        # wait for the actors to be spawned properly before we do anything
        if sync_mode:
            CarlaActorPool._world.tick()
        else:
            CarlaActorPool._world.wait_for_tick()

        actor_ids = []
        if responses:
            for response in responses:
                if not response.error:
                    actor_ids.append(response.actor_id)

        carla_actors = CarlaActorPool._world.get_actors(actor_ids)
        for actor in carla_actors:
            actors.append(actor)

        return actors

    @staticmethod
    def setup_actor(model, spawn_point, rolename='scenario', hero=False, autopilot=False,
                    random_location=False, color=None, actor_category="car"):
        """
        Function to setup the most relevant actor parameters,
        incl. spawn point and vehicle model.
        """

        blueprint = CarlaActorPool.create_blueprint(model, rolename, hero, autopilot, color, actor_category)

        if random_location:
            actor = None
            while not actor:
                spawn_point = random.choice(CarlaActorPool._spawn_points)
                actor = CarlaActorPool._world.try_spawn_actor(blueprint, spawn_point)

        else:
            # slightly lift the actor to avoid collisions with ground when spawning the actor
            # DO NOT USE spawn_point directly, as this will modify spawn_point permanently
            _spawn_point = carla.Transform(carla.Location(), spawn_point.rotation)
            _spawn_point.location.x = spawn_point.location.x
            _spawn_point.location.y = spawn_point.location.y
            _spawn_point.location.z = spawn_point.location.z + 0.2
            actor = CarlaActorPool._world.try_spawn_actor(blueprint, _spawn_point)

        if actor is None:
            raise RuntimeError(
                "Error: Unable to spawn vehicle {} at {}".format(blueprint.id, spawn_point))
        else:
            # Let's deactivate the autopilot of the actor if it belongs to vehicle
            if actor in CarlaActorPool._blueprint_library.filter('vehicle.*'):
                actor.set_autopilot(autopilot)
            else:
                pass
        # wait for the actor to be spawned properly before we do anything
<<<<<<< HEAD
        if CarlaDataProvider.is_sync_mode():
=======
        if CarlaActorPool._world.get_settings().synchronous_mode:
>>>>>>> 7afb5d97
            CarlaActorPool._world.tick()
        else:
            CarlaActorPool._world.wait_for_tick()

        return actor

    @staticmethod
    def setup_actors(actor_list):
        """
        Function to setup a complete list of actors
        """

        SpawnActor = carla.command.SpawnActor               # pylint: disable=invalid-name
        PhysicsCommand = carla.command.SetSimulatePhysics   # pylint: disable=invalid-name
        FutureActor = carla.command.FutureActor             # pylint: disable=invalid-name
        ApplyTransform = carla.command.ApplyTransform       # pylint: disable=invalid-name
        batch = []
        actors = []
        for actor in actor_list:
            blueprint = CarlaActorPool.create_blueprint(model=actor.model,
                                                        rolename=actor.rolename,
                                                        hero=False,
                                                        autopilot=actor.autopilot,
                                                        color=actor.color,
                                                        actor_category=actor.category)
            # slightly lift the actor to avoid collisions with ground when spawning the actor
            # DO NOT USE spawn_point directly, as this will modify spawn_point permanently
            _spawn_point = carla.Transform(carla.Location(), actor.transform.rotation)
            _spawn_point.location.x = actor.transform.location.x
            _spawn_point.location.y = actor.transform.location.y
            _spawn_point.location.z = actor.transform.location.z + 0.2

            if 'physics' in actor.args and actor.args['physics'] == "off":
                command = SpawnActor(blueprint, _spawn_point).then(
                    ApplyTransform(FutureActor, actor.transform)).then(PhysicsCommand(FutureActor, False))
            elif actor.category == 'misc':
                command = SpawnActor(blueprint, _spawn_point).then(PhysicsCommand(FutureActor, True))
            else:
                command = SpawnActor(blueprint, _spawn_point)
            batch.append(command)

        actors = CarlaActorPool.handle_actor_batch(batch)

        return actors

    @staticmethod
    def setup_batch_actors(model, amount, spawn_points, hero=False, autopilot=False, random_location=False):
        """
        Function to setup a batch of actors with the most relevant parameters,
        incl. spawn point and vehicle model.
        """
        SpawnActor = carla.command.SpawnActor      # pylint: disable=invalid-name
        SetAutopilot = carla.command.SetAutopilot  # pylint: disable=invalid-name
        FutureActor = carla.command.FutureActor    # pylint: disable=invalid-name

        blueprint_library = CarlaActorPool._world.get_blueprint_library()

        if not hero:
            hero_actor = CarlaActorPool.get_hero_actor()
        else:
            hero_actor = None
        batch = []

        for i in range(amount):
            # Get vehicle by model
            blueprint = random.choice(blueprint_library.filter(model))
            # is it a pedestrian? -> make it mortal
            if blueprint.has_attribute('is_invincible'):
                blueprint.set_attribute('is_invincible', 'false')

            if blueprint.has_attribute('color'):
                color = random.choice(blueprint.get_attribute('color').recommended_values)
                blueprint.set_attribute('color', color)

            if hero:
                blueprint.set_attribute('role_name', 'hero')
            elif autopilot:
                blueprint.set_attribute('role_name', 'autopilot')
            else:
                blueprint.set_attribute('role_name', 'scenario')

            if random_location:
                if CarlaActorPool._spawn_index >= len(CarlaActorPool._spawn_points):
                    CarlaActorPool._spawn_index = len(CarlaActorPool._spawn_points)
                    spawn_point = None
                elif hero_actor is not None:
                    spawn_point = CarlaActorPool._spawn_points[CarlaActorPool._spawn_index]
                    CarlaActorPool._spawn_index += 1
                    # if the spawn point is to close to hero we just ignore this position
                    if hero_actor.get_transform().location.distance(spawn_point.location) < 8.0:
                        spawn_point = None
                else:
                    spawn_point = CarlaActorPool._spawn_points[CarlaActorPool._spawn_index]
                    CarlaActorPool._spawn_index += 1
            else:
                try:
                    spawn_point = spawn_points[i]
                except IndexError:
                    print("The amount of spawn points is lower than the amount of vehicles spawned")
                    break

            if spawn_point:
                batch.append(SpawnActor(blueprint, spawn_point).then(SetAutopilot(FutureActor, autopilot)))

        actor_list = CarlaActorPool.handle_actor_batch(batch)

        return actor_list

    @staticmethod
    def request_new_batch_actors(model, amount, spawn_points, hero=False, autopilot=False, random_location=False):
        """
        This method tries to create a new actor. If this was
        successful, the new actor is returned, None otherwise.
        """
        actors = CarlaActorPool.setup_batch_actors(model, amount, spawn_points, hero, autopilot, random_location)

        if actors is None:
            return None

        for actor in actors:
            CarlaActorPool._carla_actor_pool[actor.id] = actor
        return actors

    @staticmethod
    def request_new_actor(model, spawn_point, rolename='scenario', hero=False, autopilot=False,
                          random_location=False, color=None, actor_category=None):
        """
        This method tries to create a new actor. If this was
        successful, the new actor is returned, None otherwise.
        """
        actor = CarlaActorPool.setup_actor(
            model, spawn_point, rolename, hero, autopilot, random_location, color, actor_category)

        if actor is None:
            return None

        CarlaActorPool._carla_actor_pool[actor.id] = actor
        return actor

    @staticmethod
    def request_new_actors(actor_list):
        """
        This method tries to create a list of new actors. If this was
        successful, the new actors are returned, None otherwise.
        """
        actors = CarlaActorPool.setup_actors(actor_list)

        if actors is None:
            return None

        for actor in actors:
            CarlaActorPool._carla_actor_pool[actor.id] = actor
        return actors

    @staticmethod
    def actor_id_exists(actor_id):
        """
        Check if a certain id is still at the simulation
        """
        if actor_id in CarlaActorPool._carla_actor_pool:
            return True

        return False

    @staticmethod
    def get_hero_actor():
        """
        Get the actor object of the hero actor if it exists, returns none otherwise.
        """
        for actor_id in CarlaActorPool._carla_actor_pool:
            if CarlaActorPool._carla_actor_pool[actor_id].attributes['role_name'] == 'hero':
                return CarlaActorPool._carla_actor_pool[actor_id]
        return None

    @staticmethod
    def get_actor_by_id(actor_id):
        """
        Get an actor from the pool by using its ID. If the actor
        does not exist, None is returned.
        """
        if actor_id in CarlaActorPool._carla_actor_pool:
            return CarlaActorPool._carla_actor_pool[actor_id]

        print("Non-existing actor id {}".format(actor_id))
        return None

    @staticmethod
    def remove_actor_by_id(actor_id):
        """
        Remove an actor from the pool using its ID
        """
        if actor_id in CarlaActorPool._carla_actor_pool:
            CarlaActorPool._carla_actor_pool[actor_id].destroy()
            CarlaActorPool._carla_actor_pool[actor_id] = None
            CarlaActorPool._carla_actor_pool.pop(actor_id)
        else:
            print("Trying to remove a non-existing actor id {}".format(actor_id))

    @staticmethod
    def cleanup():
        """
        Cleanup the actor pool, i.e. remove and destroy all actors
        """

        DestroyActor = carla.command.DestroyActor       # pylint: disable=invalid-name
        batch = []

        for actor_id in CarlaActorPool._carla_actor_pool.copy():
            batch.append(DestroyActor(CarlaActorPool._carla_actor_pool[actor_id]))

        if CarlaActorPool._client:
            try:
                CarlaActorPool._client.apply_batch_sync(batch)
            except RuntimeError as e:
                if "time-out" in str(e):
                    pass
                else:
                    raise e

        CarlaActorPool._carla_actor_pool = dict()
        CarlaActorPool._world = None
        CarlaActorPool._client = None
        CarlaActorPool._spawn_points = None
        CarlaActorPool._spawn_index = 0

    @staticmethod
    def remove_actors_in_surrounding(location, distance):
        """
        Remove all actors from the pool that are closer than distance to the
        provided location
        """
        for actor_id in CarlaActorPool._carla_actor_pool.copy():
            if CarlaActorPool._carla_actor_pool[actor_id].get_location().distance(location) < distance:
                CarlaActorPool._carla_actor_pool[actor_id].destroy()
                CarlaActorPool._carla_actor_pool.pop(actor_id)

        # Remove all keys with None values
        CarlaActorPool._carla_actor_pool = dict({k: v for k, v in CarlaActorPool._carla_actor_pool.items() if v})<|MERGE_RESOLUTION|>--- conflicted
+++ resolved
@@ -585,11 +585,7 @@
             else:
                 pass
         # wait for the actor to be spawned properly before we do anything
-<<<<<<< HEAD
         if CarlaDataProvider.is_sync_mode():
-=======
-        if CarlaActorPool._world.get_settings().synchronous_mode:
->>>>>>> 7afb5d97
             CarlaActorPool._world.tick()
         else:
             CarlaActorPool._world.wait_for_tick()
